--- conflicted
+++ resolved
@@ -85,7 +85,6 @@
         return np.array(self._texts)[self._get_best_indexes(question, n)]
 
 
-<<<<<<< HEAD
 class W2VQA(RUQA):
     def __init__(self, url):
         super().__init__(url)
@@ -147,7 +146,8 @@
             raise NotImplementedError("mode {} is not supported".format(mode))
 
         return res
-=======
+
+
 class TfIdfQA:
     def __init__(self, texts):
         self.texts = texts
@@ -194,5 +194,4 @@
             best_pages.extend(self.pageHandler[i])
         paragQA = TfIdfQA(self.get_tokenized_text(best_pages))
         indxes = paragQA.get_best_indexes(question, n)
-        return np.array(best_pages)[indxes]
->>>>>>> 74c50f26
+        return np.array(best_pages)[indxes]