--- conflicted
+++ resolved
@@ -1,9 +1,3 @@
-<<<<<<< HEAD
-from .html_parser import HTMLParser
+from .html_parser import HTMLParser, HTMLPageParser 
 from .tokenizers import RuTokenizer, MystemTokenizer
-from .qa import FrequencyQA, TfIdfQA, W2VQA
-=======
-from .html_parser import *
-from .tokenizers import RuTokenizer
-from .qa import *
->>>>>>> 74c50f26
+from .qa import FrequencyQA, TfIdfQA, TfIdf2stepQA, W2VQA